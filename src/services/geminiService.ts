--- conflicted
+++ resolved
@@ -184,7 +184,109 @@
   }
 
   /**
-<<<<<<< HEAD
+   * 📸 Nutrition Label OCR - Extract nutrition data from image
+   * @param imageBase64 - Base64 encoded image (with data:image/jpeg;base64, prefix)
+   * @returns Structured nutrition data
+   */
+  async extractNutritionFromImage(imageBase64: string): Promise<{
+    productName: string;
+    brandName: string;
+    servingSize: string;
+    calories: number;
+    protein: number;
+    carbs: number;
+    fat: number;
+    fiber: number;
+  }> {
+    try {
+      // Remove data URL prefix if present
+      const base64Data = imageBase64.replace(/^data:image\/[a-z]+;base64,/, '');
+
+      const prompt = `Analyze this nutrition facts label image and extract the following information:
+
+1. Product name (if visible on the label)
+2. Brand name (if visible)
+3. Serving size (e.g., "1 cup (240ml)", "2 cookies (28g)")
+4. Calories per serving
+5. Protein in grams
+6. Total Carbohydrates in grams
+7. Total Fat in grams
+8. Dietary Fiber in grams
+
+IMPORTANT:
+- Return ONLY a valid JSON object, no markdown formatting, no explanation
+- Use exact field names: productName, brandName, servingSize, calories, protein, carbs, fat, fiber
+- If a value is not visible or unclear, use 0 for numbers and empty string for text
+- For servingSize, include the unit (e.g., "1 cup (240ml)")
+
+Example response format:
+{"productName":"Protein Bar","brandName":"Quest","servingSize":"1 bar (60g)","calories":200,"protein":20,"carbs":22,"fat":8,"fiber":14}`;
+
+      const response = await fetch(
+        `https://generativelanguage.googleapis.com/v1beta/models/gemini-2.0-flash-exp:generateContent?key=${this.apiKey}`,
+        {
+          method: 'POST',
+          headers: { 'Content-Type': 'application/json' },
+          body: JSON.stringify({
+            contents: [
+              {
+                parts: [
+                  { text: prompt },
+                  {
+                    inline_data: {
+                      mime_type: 'image/jpeg',
+                      data: base64Data,
+                    },
+                  },
+                ],
+              },
+            ],
+            generationConfig: {
+              temperature: 0.2, // Lower temperature for more consistent JSON
+              maxOutputTokens: 512,
+            },
+          }),
+        }
+      );
+
+      if (!response.ok) {
+        const errorText = await response.text();
+        console.error('❌ Gemini API error response:', errorText);
+        throw new Error(`Gemini Vision API error (${response.status}): ${errorText}`);
+      }
+
+      const data: GeminiResponse = await response.json();
+      const textResponse = data.candidates?.[0]?.content?.parts?.[0]?.text || '';
+
+      console.log('🔍 Gemini Vision raw response:', textResponse);
+
+      // Extract JSON from response (remove markdown code blocks if present)
+      const jsonMatch = textResponse.match(/\{[\s\S]*\}/);
+      if (!jsonMatch) {
+        throw new Error('No JSON found in Gemini response');
+      }
+
+      const nutritionData = JSON.parse(jsonMatch[0]);
+
+      console.log('✅ Parsed nutrition data:', nutritionData);
+
+      return {
+        productName: nutritionData.productName || '',
+        brandName: nutritionData.brandName || '',
+        servingSize: nutritionData.servingSize || '1 serving',
+        calories: Number(nutritionData.calories) || 0,
+        protein: Number(nutritionData.protein) || 0,
+        carbs: Number(nutritionData.carbs) || 0,
+        fat: Number(nutritionData.fat) || 0,
+        fiber: Number(nutritionData.fiber) || 0,
+      };
+    } catch (error) {
+      console.error('Error extracting nutrition from image:', error);
+      throw error;
+    }
+  }
+
+  /**
    * 🎯 Plan Generator - Create 4-week personalized fitness plans
    */
   async generatePersonalizedPlan(userContext: {
@@ -303,107 +405,6 @@
     } catch (error) {
       console.error('❌ Invalid JSON response from Gemini:', error);
       throw new Error('Gemini returned invalid JSON format');
-=======
-   * 📸 Nutrition Label OCR - Extract nutrition data from image
-   * @param imageBase64 - Base64 encoded image (with data:image/jpeg;base64, prefix)
-   * @returns Structured nutrition data
-   */
-  async extractNutritionFromImage(imageBase64: string): Promise<{
-    productName: string;
-    brandName: string;
-    servingSize: string;
-    calories: number;
-    protein: number;
-    carbs: number;
-    fat: number;
-    fiber: number;
-  }> {
-    try {
-      // Remove data URL prefix if present
-      const base64Data = imageBase64.replace(/^data:image\/[a-z]+;base64,/, '');
-
-      const prompt = `Analyze this nutrition facts label image and extract the following information:
-
-1. Product name (if visible on the label)
-2. Brand name (if visible)
-3. Serving size (e.g., "1 cup (240ml)", "2 cookies (28g)")
-4. Calories per serving
-5. Protein in grams
-6. Total Carbohydrates in grams
-7. Total Fat in grams
-8. Dietary Fiber in grams
-
-IMPORTANT:
-- Return ONLY a valid JSON object, no markdown formatting, no explanation
-- Use exact field names: productName, brandName, servingSize, calories, protein, carbs, fat, fiber
-- If a value is not visible or unclear, use 0 for numbers and empty string for text
-- For servingSize, include the unit (e.g., "1 cup (240ml)")
-
-Example response format:
-{"productName":"Protein Bar","brandName":"Quest","servingSize":"1 bar (60g)","calories":200,"protein":20,"carbs":22,"fat":8,"fiber":14}`;
-
-      const response = await fetch(
-        `https://generativelanguage.googleapis.com/v1beta/models/gemini-2.0-flash-exp:generateContent?key=${this.apiKey}`,
-        {
-          method: 'POST',
-          headers: { 'Content-Type': 'application/json' },
-          body: JSON.stringify({
-            contents: [
-              {
-                parts: [
-                  { text: prompt },
-                  {
-                    inline_data: {
-                      mime_type: 'image/jpeg',
-                      data: base64Data,
-                    },
-                  },
-                ],
-              },
-            ],
-            generationConfig: {
-              temperature: 0.2, // Lower temperature for more consistent JSON
-              maxOutputTokens: 512,
-            },
-          }),
-        }
-      );
-
-      if (!response.ok) {
-        const errorText = await response.text();
-        console.error('❌ Gemini API error response:', errorText);
-        throw new Error(`Gemini Vision API error (${response.status}): ${errorText}`);
-      }
-
-      const data: GeminiResponse = await response.json();
-      const textResponse = data.candidates?.[0]?.content?.parts?.[0]?.text || '';
-
-      console.log('🔍 Gemini Vision raw response:', textResponse);
-
-      // Extract JSON from response (remove markdown code blocks if present)
-      const jsonMatch = textResponse.match(/\{[\s\S]*\}/);
-      if (!jsonMatch) {
-        throw new Error('No JSON found in Gemini response');
-      }
-
-      const nutritionData = JSON.parse(jsonMatch[0]);
-
-      console.log('✅ Parsed nutrition data:', nutritionData);
-
-      return {
-        productName: nutritionData.productName || '',
-        brandName: nutritionData.brandName || '',
-        servingSize: nutritionData.servingSize || '1 serving',
-        calories: Number(nutritionData.calories) || 0,
-        protein: Number(nutritionData.protein) || 0,
-        carbs: Number(nutritionData.carbs) || 0,
-        fat: Number(nutritionData.fat) || 0,
-        fiber: Number(nutritionData.fiber) || 0,
-      };
-    } catch (error) {
-      console.error('Error extracting nutrition from image:', error);
-      throw error;
->>>>>>> aa3c81d0
     }
   }
 }
