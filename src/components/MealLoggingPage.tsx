--- conflicted
+++ resolved
@@ -241,25 +241,6 @@
       }
 
      for (const item of meal.items) {
-<<<<<<< HEAD
-      // Ensure all numeric values are valid before saving
-      const mealData = {
-        meal_type: meal.mealType,
-        food_name: item.name,
-        serving_size: Number(item.amountConsumed) || 1,
-        calories: Number(item.calories) || 0,
-        protein: Number(item.protein) || 0,
-        carbs: Number(item.carbs) || 0,
-        fats: Number(item.fat) || 0,
-        fiber: Number(item.fiber) || 0,
-        brand: item.brandName || '',
-      };
-      
-      // Debug: Log what we're about to save
-      console.log("🍽️ Preparing to save meal:", mealData);
-      
-      await addMealToDailyNutrition(user.uid, mealData);
-=======
       console.log('💾 Saving meal item to Firebase:', {
         meal_type: meal.mealType,
         food_name: item.name,
@@ -281,7 +262,6 @@
         meal_date: new Date().toISOString().split("T")[0]
       });
       await updateUserFareScoreOnLog(userId, "logged_food");
->>>>>>> c1d7af5c
     }
 
     console.log(` ${meal.items.length} item(s) saved to Firebase successfully!`);
