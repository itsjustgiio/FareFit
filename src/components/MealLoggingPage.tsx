import { useState } from 'react';
import { ArrowLeft, Plus, Trash2, Camera, Upload, Sparkles, MessageSquare, Barcode, ChevronDown, ChevronUp, Check, Save, Info } from 'lucide-react';
import { motion, AnimatePresence } from 'motion/react';
import { Tabs, TabsContent, TabsList, TabsTrigger } from './ui/tabs';
import { Label } from './ui/label';
import { Input } from './ui/input';
import { Select, SelectContent, SelectItem, SelectTrigger, SelectValue } from './ui/select';
import { Textarea } from './ui/textarea';
import { toast } from 'sonner';
import { Tooltip, TooltipContent, TooltipProvider, TooltipTrigger } from './ui/tooltip';
import { addMealToDailyNutrition, getTodayMeals, updateUserFareScoreOnLog, updateUserStreak} from '../userService';
import { getAuth } from 'firebase/auth';
import { useEffect } from "react";
import { BarcodeScannerCamera } from './BarcodeScannerCamera';
import { fetchProductByBarcode } from '../services/barcodeScannerService';

interface FoodItem {
  id: string;
  name: string;
  servingSize: string;          // e.g., "1 cup (150g)"
  amountConsumed: number;        // e.g., 0.75 servings
  baseCalories: number;          // Calories per serving
  baseProtein: number;           // Protein per serving
  baseCarbs: number;             // Carbs per serving
  baseFat: number;               // Fat per serving
  baseFiber: number;             // Fiber per serving
  calories: number;              // Calculated: baseCalories * amountConsumed
  protein: number;               // Calculated
  carbs: number;                 // Calculated
  fat: number;                   // Calculated
  fiber: number;                 // Calculated
  isExpanded: boolean;
  isFavorite?: boolean;
  brandName: string;
}

interface MealLoggingPageProps {
  onBack: () => void;
  onMealLogged: (meal: any) => void;
}

export function MealLoggingPage({ onBack, onMealLogged }: MealLoggingPageProps) {
  const [activeTab, setActiveTab] = useState('manual');
  const [mealName, setMealName] = useState('');
  const [usePredefinedMeal, setUsePredefinedMeal] = useState(true);
  const [predefinedMeal, setPredefinedMeal] = useState<'breakfast' | 'lunch' | 'dinner' | 'snack'>('lunch');
  const [foodItems, setFoodItems] = useState<FoodItem[]>([
    {
      id: '1',
      name: '',
      servingSize: '',
      amountConsumed: 1,
      baseCalories: 0,
      baseProtein: 0,
      baseCarbs: 0,
      baseFat: 0,
      baseFiber: 0,
      calories: 0,
      protein: 0,
      carbs: 0,
      fat: 0,
      fiber: 0,
      isExpanded: true,
      isFavorite: false,
      brandName: ''
    },
  ]);
  
  const [scanningItemId, setScanningItemId] = useState<string | null>(null);

  // Calculate totals
  const totals = foodItems.reduce(
    (acc, item) => ({
      calories: acc.calories + (item.calories || 0),
      protein: acc.protein + (item.protein || 0),
      carbs: acc.carbs + (item.carbs || 0),
      fat: acc.fat + (item.fat || 0),
      fiber: acc.fiber + (item.fiber || 0),
    }),
    { calories: 0, protein: 0, carbs: 0, fat: 0, fiber: 0 }
  );

  const addFoodItem = () => {
    const newItem: FoodItem = {
      id: Date.now().toString(),
      name: '',
      servingSize: '',
      amountConsumed: 1,
      baseCalories: 0,
      baseProtein: 0,
      baseCarbs: 0,
      baseFat: 0,
      baseFiber: 0,
      calories: 0,
      protein: 0,
      carbs: 0,
      fat: 0,
      fiber: 0,
      isExpanded: true,
    };
    setFoodItems([...foodItems, newItem]);
  };

  const removeFoodItem = (id: string) => {
    if (foodItems.length > 1) {
      setFoodItems(foodItems.filter((item) => item.id !== id));
    } else {
      toast.error('You must have at least one food item');
    }
  };

  const updateFoodItem = (id: string, updates: Partial<FoodItem>) => {
    setFoodItems(foodItems.map((item) => {
      if (item.id === id) {
        const updatedItem = { ...item, ...updates };
        
        // Recalculate actual values if amount or base values changed
        if ('amountConsumed' in updates || 'baseCalories' in updates || 'baseProtein' in updates || 
            'baseCarbs' in updates || 'baseFat' in updates || 'baseFiber' in updates) {
          const amount = updatedItem.amountConsumed;
          updatedItem.calories = Math.round(updatedItem.baseCalories * amount);
          updatedItem.protein = Math.round(updatedItem.baseProtein * amount * 10) / 10;
          updatedItem.carbs = Math.round(updatedItem.baseCarbs * amount * 10) / 10;
          updatedItem.fat = Math.round(updatedItem.baseFat * amount * 10) / 10;
          updatedItem.fiber = Math.round(updatedItem.baseFiber * amount * 10) / 10;
        }
        
        return updatedItem;
      }
      return item;
    }));
  };

  const handleBarcodeScanned = (itemId: string, barcodeData: any) => {
    updateFoodItem(itemId, {
      name: barcodeData.name,
      servingSize: barcodeData.servingSize,
      baseCalories: barcodeData.calories,
      baseProtein: barcodeData.protein,
      baseCarbs: barcodeData.carbs,
      baseFat: barcodeData.fat,
      baseFiber: barcodeData.fiber,
      amountConsumed: 1,
    });
    setScanningItemId(null);
    toast.success('Barcode scanned! Values auto-filled.');
  };

  const toggleItemExpanded = (id: string) => {
    setFoodItems(
      foodItems.map((item) => (item.id === id ? { ...item, isExpanded: !item.isExpanded } : item))
    );
  };

  const handleSaveMeal = async () => {
    const hasValidItems = foodItems.some((item) => item.name && item.name.trim().length > 0);
    if (!hasValidItems) {
      toast.error("Please add at least one food item with a name");
      return;
    }

    const finalMealName = usePredefinedMeal
      ? predefinedMeal.charAt(0).toUpperCase() + predefinedMeal.slice(1)
      : mealName || "Custom Meal";

      /*
    const meal = {
      id: Date.now().toString(),
      name: finalMealName,
      mealType: usePredefinedMeal ? predefinedMeal : "snack",
      items: foodItems.filter((item) => item.name && item.calories > 0),
      calories: totals.calories,
      protein: totals.protein,
      carbs: totals.carbs,
      fat: totals.fat,
      fiber: totals.fiber,
      timestamp: new Date(),
      brandName: foodItems.filter((item) => item.brandName ),
    }; */

    const meal = {
      id: Date.now().toString(),
      name: finalMealName,
      mealType: usePredefinedMeal ? predefinedMeal : "snack",
      items: foodItems
        .filter((item) => item.name && item.name.trim().length > 0) // Allow 0-calorie items
        .map((item) => ({
          name: item.name,
          calories: item.calories,
          protein: item.protein,
          carbs: item.carbs,
          fat: item.fat,
          fiber: item.fiber,
          servingSize: item.servingSize,
          amountConsumed: item.amountConsumed,
          brandName: item.brandName || "", // optional brand
        })),
      calories: totals.calories,
      protein: totals.protein,
      carbs: totals.carbs,
      fat: totals.fat,
      fiber: totals.fiber,
      timestamp: new Date(),
    };


    try {
      // 🔹 Save to Firestore
      const auth = getAuth();
      const user = auth.currentUser;
      const userId = user?.uid;

      if (!user) {
        toast.error("User not logged in");
        return;
      }
<<<<<<< HEAD

      console.log('🔑 Current User ID:', user.uid);
      console.log('📍 Firebase path: Daily_Nutrition_Summary/' + user.uid);
=======
      if (!userId) return;
>>>>>>> 056fcf0f
      
      /*
      await addMealToDailyNutrition(user.uid, {
        meal_type: meal.mealType,
        food_name: meal.name,
        serving_size: 1, // or however you calculate it
        calories: meal.calories,
        protein: meal.protein,
        carbs: meal.carbs,
        fats: meal.fat,
        fiber: meal.fiber,
        brand: meal.brandName
      });
      */

      const todayMeals = await getTodayMeals(userId);
      if (todayMeals.length === meal.items.length) {
        // First log of the day
        await updateUserStreak(userId);
        console.log("✅ Streak updated for first meal of the day");
      }

     for (const item of meal.items) {
      console.log('💾 Saving meal item to Firebase:', {
        meal_type: meal.mealType,
        food_name: item.name,
        brand: item.brandName,
        calories: item.calories,
      });

      await addMealToDailyNutrition(user.uid, {
        meal_type: meal.mealType,
        food_name: item.name,
        serving_size: item.amountConsumed || 1,
        calories: item.calories,
        protein: item.protein,
        carbs: item.carbs,
        fats: item.fat,
        fiber: item.fiber,
        brand: item.brandName,
        meal_time: new Date(),
        meal_date: new Date().toISOString().split("T")[0]
      });
      await updateUserFareScoreOnLog(userId, "logged_food");
    }

    console.log(` ${meal.items.length} item(s) saved to Firebase successfully!`);

      // 🔹 Update local app state/UI
      onMealLogged(meal);
      toast.success(
        ` ${finalMealName} logged successfully! ${totals.calories} kcal added.`
      );
      onBack();
    } catch (err) {
      console.error(" Error saving meal:", err);
      toast.error("Error saving meal to Firestore");
    }
  };

  return (
    <div className="min-h-screen flex flex-col" style={{ backgroundColor: '#F7F9FA' }}>
      {/* Header */}
      <div className="bg-white border-b sticky top-0 z-10" style={{ borderColor: '#E8F4F2' }}>
        <div className="max-w-4xl mx-auto px-4 py-4 flex items-center gap-4">
          <button
            onClick={onBack}
            className="p-2 rounded-full hover:bg-gray-100 transition-colors flex items-center justify-center"
            style={{ color: '#102A43' }}
          >
            <ArrowLeft className="w-6 h-6" />
          </button>
          <div className="flex-1">
            <h1 className="text-2xl" style={{ color: '#102A43' }}>
              Log Your Meal
            </h1>
            <p className="text-sm" style={{ color: '#102A43', opacity: 0.6 }}>
              Add food items and track your nutrition
            </p>
          </div>
          <button
            onClick={handleSaveMeal}
            className="p-2 rounded-full hover:bg-green-50 transition-colors flex items-center justify-center"
            style={{ color: '#1C7C54' }}
          >
            <Save className="w-6 h-6" />
          </button>
        </div>
      </div>

      {/* Content */}
      <div className="flex-1 max-w-4xl mx-auto w-full px-4 py-6 pb-24">
        <Tabs value={activeTab} onValueChange={setActiveTab} className="w-full">
          <TabsList className="grid w-full grid-cols-4 mb-6">
            <TabsTrigger value="manual" className="flex items-center gap-2">
              <Plus className="w-4 h-4" />
              <span className="hidden sm:inline">Manual</span>
            </TabsTrigger>
            <TabsTrigger value="barcode" className="flex items-center gap-2">
              <Barcode className="w-4 h-4" />
              <span className="hidden sm:inline">Barcode</span>
            </TabsTrigger>
            <TabsTrigger value="scan" className="flex items-center gap-2">
              <Camera className="w-4 h-4" />
              <span className="hidden sm:inline">Photo</span>
            </TabsTrigger>
            <TabsTrigger value="ai" className="flex items-center gap-2">
              <MessageSquare className="w-4 h-4" />
              <span className="hidden sm:inline">AI</span>
            </TabsTrigger>
          </TabsList>

          <TabsContent value="manual">
            <ManualEntryTab
              mealName={mealName}
              setMealName={setMealName}
              usePredefinedMeal={usePredefinedMeal}
              setUsePredefinedMeal={setUsePredefinedMeal}
              predefinedMeal={predefinedMeal}
              setPredefinedMeal={setPredefinedMeal}
              foodItems={foodItems}
              totals={totals}
              addFoodItem={addFoodItem}
              removeFoodItem={removeFoodItem}
              updateFoodItem={updateFoodItem}
              toggleItemExpanded={toggleItemExpanded}
              scanningItemId={scanningItemId}
              setScanningItemId={setScanningItemId}
              onBarcodeScanned={handleBarcodeScanned}
            />
          </TabsContent>

          <TabsContent value="barcode">
            <BarcodeScanTab
              onFoodDetected={(foodData) => {
                const newItem: FoodItem = {
                  id: Date.now().toString(),
                  ...foodData,
                  isExpanded: true,
                };
                setFoodItems([...foodItems, newItem]);
                setActiveTab('manual');
              }}
            />
          </TabsContent>

          <TabsContent value="scan">
            <PhotoScanTab
              onMealDetected={(mealData) => {
                setFoodItems(mealData.items);
                setMealName(mealData.name);
                setUsePredefinedMeal(false);
                setActiveTab('manual');
              }}
            />
          </TabsContent>

          <TabsContent value="ai">
            <AskFoodAITab
              onMealParsed={(mealData) => {
                setFoodItems(mealData.items);
                setMealName(mealData.name);
                setUsePredefinedMeal(false);
                setActiveTab('manual');
              }}
            />
          </TabsContent>
        </Tabs>
      </div>

      {/* Bottom Action Bar */}
      <div
        className="fixed bottom-0 left-0 right-0 bg-white border-t shadow-lg"
        style={{ borderColor: '#E8F4F2' }}
      >
        <div className="max-w-4xl mx-auto px-4 py-4">
          <div className="flex gap-3">
            <button
              onClick={onBack}
              className="flex-1 py-3 rounded-lg border-2 transition-all hover:bg-gray-50 flex items-center justify-center gap-2"
              style={{ borderColor: '#A8E6CF', color: '#102A43' }}
            >
              Cancel
            </button>
            <button
              onClick={handleSaveMeal}
              className="flex-1 py-3 rounded-lg text-white transition-all hover:opacity-90 flex items-center justify-center gap-2"
              style={{ backgroundColor: '#1C7C54' }}
            >
              <Check className="w-5 h-5" />
              Save Meal • {totals.calories} kcal
            </button>
          </div>
        </div>
      </div>
    </div>
  );
}

// Manual Entry Tab
function ManualEntryTab({
  mealName,
  setMealName,
  usePredefinedMeal,
  setUsePredefinedMeal,
  predefinedMeal,
  setPredefinedMeal,
  foodItems,
  totals,
  addFoodItem,
  removeFoodItem,
  updateFoodItem,
  toggleItemExpanded,
  scanningItemId,
  setScanningItemId,
  onBarcodeScanned,
}: any) {
  const [showBreakdown, setShowBreakdown] = useState(false);

  const [todayTotals, setTodayTotals] = useState({
    calories: 0,
    protein: 0,
    carbs: 0,
    fats: 0,
    fiber: 0,
    food_name: ""
  });

  useEffect(() => {
    const fetchTodayMeals = async () => {
      try {
        const auth = getAuth();
        const user = auth.currentUser;
        if (!user) return;

        const todayMeals = await getTodayMeals(user.uid);

        if (todayMeals && todayMeals.length > 0) {
          const total = todayMeals.reduce(
            (acc, meal) => ({
              calories: acc.calories + (meal.calories || 0),
              protein: acc.protein + (meal.protein || 0),
              carbs: acc.carbs + (meal.carbs || 0),
              fats: acc.fats + (meal.fats || 0),
              fiber: acc.fiber + (meal.fiber || 0),
              food_name: acc.food_name
            }),
            { calories: 0, protein: 0, carbs: 0, fats: 0, fiber: 0 }
          );

          setTodayTotals(total);
        }
      } catch (error) {
        console.error("Error fetching today’s meals:", error);
      }
    };

    fetchTodayMeals();
  }, []);

  return (
    <div className="space-y-6">
      {/* Meal Name Section */}
      <div className="bg-white rounded-xl p-6 shadow-sm">
        <h3 className="mb-4" style={{ color: '#102A43' }}>
          Meal Type
        </h3>
        
        <div className="flex items-center gap-3 mb-4">
          <button
            onClick={() => setUsePredefinedMeal(true)}
            className="px-4 py-2 rounded-lg transition-all flex items-center justify-center"
            style={{
              backgroundColor: usePredefinedMeal ? '#A8E6CF' : '#E8F4F2',
              color: '#102A43',
            }}
          >
            Preset
          </button>
          <button
            onClick={() => setUsePredefinedMeal(false)}
            className="px-4 py-2 rounded-lg transition-all flex items-center justify-center"
            style={{
              backgroundColor: !usePredefinedMeal ? '#A8E6CF' : '#E8F4F2',
              color: '#102A43',
            }}
          >
            Custom
          </button>
        </div>

        {usePredefinedMeal ? (
          <Select value={predefinedMeal} onValueChange={setPredefinedMeal}>
            <SelectTrigger>
              <SelectValue />
            </SelectTrigger>
            <SelectContent>
              <SelectItem value="breakfast">🌅 Breakfast</SelectItem>
              <SelectItem value="lunch">☀️ Lunch</SelectItem>
              <SelectItem value="dinner">🌙 Dinner</SelectItem>
              <SelectItem value="snack">🍪 Snack</SelectItem>
            </SelectContent>
          </Select>
        ) : (
          <Input
            placeholder="e.g., Shake, Post-Workout, Late-Night Bowl"
            value={mealName}
            onChange={(e) => setMealName(e.target.value)}
          />
        )}
      </div>

      {/* Total Nutrition Summary */}
      <div className="bg-white rounded-xl p-6 shadow-md border-2" style={{ borderColor: '#A8E6CF' }}>
        <div className="flex items-center justify-between mb-3">
          <h3 style={{ color: '#102A43' }}>Total Nutrition</h3>
          <TooltipProvider>
            <Tooltip>
              <TooltipTrigger asChild>
                <button
                  onClick={() => setShowBreakdown(!showBreakdown)}
                  className="p-1.5 rounded-full hover:bg-gray-100 transition-colors flex items-center justify-center"
                  style={{ color: '#102A43', opacity: 0.6 }}
                >
                  <Info className="w-4 h-4" />
                </button>
              </TooltipTrigger>
              <TooltipContent>
                <p>View per-item breakdown</p>
              </TooltipContent>
            </Tooltip>
          </TooltipProvider>
        </div>

        <div className="mb-4 p-4 rounded-lg" style={{ backgroundColor: '#E8F4F2' }}>
          <div className="flex items-baseline justify-center gap-2 mb-4">
            <motion.span
              key={todayTotals.calories}
              initial={{ y: -10, opacity: 0 }}
              animate={{ y: 0, opacity: 1 }}
              className="text-3xl"
              style={{ color: '#1C7C54' }}
            >
              {todayTotals.calories}
            </motion.span>
            <span className="text-lg" style={{ color: '#102A43', opacity: 0.7 }}>
              kcal
            </span>
          </div>

          <div className="grid grid-cols-4 gap-3">
            <div className="text-center">
              <p className="text-xs mb-1" style={{ color: '#102A43', opacity: 0.6 }}>
                Protein
              </p>
              <motion.p
                key={todayTotals.protein}
                initial={{ y: -5, opacity: 0 }}
                animate={{ y: 0, opacity: 1 }}
                style={{ color: '#F5A623' }}
              >
                {todayTotals.protein}g
              </motion.p>
            </div>
            <div className="text-center">
              <p className="text-xs mb-1" style={{ color: '#102A43', opacity: 0.6 }}>
                Carbs
              </p>
              <motion.p
                key={todayTotals.carbs}
                initial={{ y: -5, opacity: 0 }}
                animate={{ y: 0, opacity: 1 }}
                style={{ color: '#4DD4AC' }}
              >
                {todayTotals.carbs}g
              </motion.p>
            </div>
            <div className="text-center">
              <p className="text-xs mb-1" style={{ color: '#102A43', opacity: 0.6 }}>
                Fat
              </p>
              <motion.p
                key={todayTotals.fats}
                initial={{ y: -5, opacity: 0 }}
                animate={{ y: 0, opacity: 1 }}
                style={{ color: '#6B47DC' }}
              >
                {todayTotals.fats}g
              </motion.p>
            </div>
            <div className="text-center">
              <p className="text-xs mb-1" style={{ color: '#102A43', opacity: 0.6 }}>
                Fiber
              </p>
              <motion.p
                key={todayTotals.fiber}
                initial={{ y: -5, opacity: 0 }}
                animate={{ y: 0, opacity: 1 }}
                style={{ color: '#1C7C54' }}
              >
                {todayTotals.fiber}g
              </motion.p>
            </div>
          </div>

        </div>

        <p className="text-xs text-center" style={{ color: '#102A43', opacity: 0.6 }}>
          Your total nutrition updates automatically as you add or edit items.
        </p>

        {/* Per-Item Breakdown */}
        <AnimatePresence>
          {showBreakdown && foodItems.some((item: FoodItem) => item.name && item.calories > 0) && (
            <motion.div
              initial={{ height: 0, opacity: 0 }}
              animate={{ height: 'auto', opacity: 1 }}
              exit={{ height: 0, opacity: 0 }}
              className="mt-4 pt-4 border-t space-y-2"
              style={{ borderColor: '#A8E6CF' }}
            >
              <p className="text-xs mb-2" style={{ color: '#102A43', opacity: 0.7 }}>
                <strong>Per-item breakdown:</strong>
              </p>
              {foodItems.filter((item: FoodItem) => item.name && item.calories > 0).map((item: FoodItem) => (
                <div key={item.id} className="text-xs flex justify-between" style={{ color: '#102A43', opacity: 0.8 }}>
                  <span>{item.name}</span>
                  <span>{item.calories} kcal</span>
                </div>
              ))}
            </motion.div>
          )}
        </AnimatePresence>
      </div>

      {/* Add Item Button */}
      <button
        onClick={addFoodItem}
        className="w-full py-3 rounded-lg border-2 border-dashed transition-all hover:bg-gray-50 flex items-center justify-center gap-2"
        style={{ borderColor: '#A8E6CF', color: '#1C7C54' }}
      >
        <Plus className="w-5 h-5" />
        Add Item
      </button>

      {/* Food Items */}
      <div className="space-y-4">
        <h3 style={{ color: '#102A43' }}>Food Items ({foodItems.length})</h3>

        {foodItems.map((item: FoodItem, index: number) => (
          <FoodItemCard
            key={item.id}
            item={item}
            index={index}
            onUpdate={updateFoodItem}
            onRemove={removeFoodItem}
            onToggleExpand={toggleItemExpanded}
            canRemove={foodItems.length > 1}
            scanningItemId={scanningItemId}
            setScanningItemId={setScanningItemId}
            onBarcodeScanned={onBarcodeScanned}
          />
        ))}
      </div>
    </div>
  );
}

// Food Item Card Component
function FoodItemCard({
  item,
  index,
  onUpdate,
  onRemove,
  onToggleExpand,
  canRemove,
  scanningItemId,
  setScanningItemId,
  onBarcodeScanned,
}: {
  item: FoodItem;
  index: number;
  onUpdate: (id: string, updates: Partial<FoodItem>) => void;
  onRemove: (id: string) => void;
  onToggleExpand: (id: string) => void;
  canRemove: boolean;
  scanningItemId: string | null;
  setScanningItemId: (id: string | null) => void;
  onBarcodeScanned: (itemId: string, data: any) => void;
}) {
  const [isScanning, setIsScanning] = useState(false);

  const handleScanBarcode = () => {
    setScanningItemId(item.id);
    setIsScanning(true);
    
    // Simulate barcode scan
    setTimeout(() => {
      const mockBarcodeData = {
        name: 'Optimum Nutrition Whey Protein',
        servingSize: '1 scoop (30g)',
        calories: 120,
        protein: 24,
        carbs: 3,
        fat: 1,
        fiber: 1,
      };
      onBarcodeScanned(item.id, mockBarcodeData);
      setIsScanning(false);
    }, 1500);
  };

  return (
    <div className="bg-white rounded-xl overflow-hidden shadow-sm border-2" style={{ borderColor: '#E8F4F2' }}>
      {/* Header */}
      <div
        className="px-4 py-3 flex items-center justify-between cursor-pointer hover:bg-gray-50 transition-colors"
        onClick={() => onToggleExpand(item.id)}
      >
        <div className="flex items-center gap-3 flex-1">
          <div
            className="w-8 h-8 rounded-full flex items-center justify-center text-sm"
            style={{ backgroundColor: '#A8E6CF', color: '#1C7C54' }}
          >
            {index + 1}
          </div>
          <div className="flex-1">
            <p style={{ color: '#102A43' }}>{item.name || 'Untitled Item'}</p>
            {!item.isExpanded && item.calories > 0 && (
              <p className="text-sm" style={{ color: '#102A43', opacity: 0.6 }}>
                {item.amountConsumed !== 1 && `${item.amountConsumed}x servings • `}{item.calories} kcal
              </p>
            )}
          </div>
        </div>
        <div className="flex items-center gap-2">
          {canRemove && (
            <button
              onClick={(e) => {
                e.stopPropagation();
                onRemove(item.id);
              }}
              className="p-2 rounded-lg hover:bg-red-50 transition-colors flex items-center justify-center"
              style={{ color: '#E53E3E' }}
            >
              <Trash2 className="w-4 h-4" />
            </button>
          )}
          {item.isExpanded ? (
            <ChevronUp className="w-5 h-5" style={{ color: '#102A43', opacity: 0.5 }} />
          ) : (
            <ChevronDown className="w-5 h-5" style={{ color: '#102A43', opacity: 0.5 }} />
          )}
        </div>
      </div>

      {/* Expanded Content */}
      <AnimatePresence>
        {item.isExpanded && (
          <motion.div
            initial={{ height: 0, opacity: 0 }}
            animate={{ height: 'auto', opacity: 1 }}
            exit={{ height: 0, opacity: 0 }}
            transition={{ duration: 0.2 }}
            className="border-t"
            style={{ borderColor: '#E8F4F2' }}
          >
            <div className="p-4 space-y-4">
              {/* Food Name with Barcode Button */}
              <div>
                <Label>Food Name *</Label>
                <div className="flex gap-2 mt-1.5">
                  <Input
                    placeholder="e.g., Grilled Chicken Breast"
                    value={item.name}
                    onChange={(e) => onUpdate(item.id, { name: e.target.value })}
                    className="flex-1"
                  />
                  <button
                    onClick={handleScanBarcode}
                    disabled={isScanning}
                    className="px-4 py-2 rounded-lg transition-all hover:opacity-90 flex items-center justify-center gap-2 disabled:opacity-60"
                    style={{ backgroundColor: '#A8E6CF', color: '#1C7C54' }}
                  >
                    {isScanning ? (
                      <motion.div
                        animate={{ rotate: 360 }}
                        transition={{ duration: 1, repeat: Infinity, ease: 'linear' }}
                      >
                        <Sparkles className="w-4 h-4" />
                      </motion.div>
                    ) : (
                      <Barcode className="w-4 h-4" />
                    )}
                    <span className="hidden sm:inline text-sm">Scan</span>
                  </button>
                </div>
              </div>

              {/* Optional brand name */}
              <div>
                <Label>Brand Name (optional)</Label>
                <Input
                  placeholder="e.g., Tyson, Nestle"
                  value={item.brandName || ''}
                  onChange={(e) => onUpdate(item.id, { brandName: e.target.value })}
                  className="mt-1.5"
                />
                <p className="text-xs mt-1" style={{ color: '#102A43', opacity: 0.5 }}>
                  You can leave this empty if not applicable
                </p>
              </div>


              {/* Serving Size and Amount Consumed */}
              <div className="grid grid-cols-1 sm:grid-cols-2 gap-4">
                <div>
                  <Label>Serving Size</Label>
                  <Input
                    placeholder="e.g., 1 cup (150g)"
                    value={item.servingSize}
                    onChange={(e) => onUpdate(item.id, { servingSize: e.target.value })}
                    className="mt-1.5"
                  />
                  <p className="text-xs mt-1" style={{ color: '#102A43', opacity: 0.5 }}>
                    From barcode or manual entry
                  </p>
                </div>
                <div>
                  <Label>Amount Consumed (servings)</Label>
                  <Input
                    type="number"
                    step="0.1"
                    min="0"
                    placeholder="1.0"
                    value={item.amountConsumed || ''}
                    onChange={(e) => onUpdate(item.id, { amountConsumed: parseFloat(e.target.value) || 1 })}
                    className="mt-1.5"
                  />
                  <p className="text-xs mt-1" style={{ color: '#102A43', opacity: 0.5 }}>
                    e.g., 0.5, 1.2, 2.0
                  </p>
                </div>
              </div>

              {/* Base Nutrition (per serving) */}
              <div className="p-3 rounded-lg" style={{ backgroundColor: '#E8F4F2' }}>
                <p className="text-xs mb-2" style={{ color: '#102A43', opacity: 0.7 }}>
                  <strong>Nutrition per serving:</strong>
                </p>
                <div className="grid grid-cols-2 gap-3">
                  <div>
                    <Label className="text-xs">Calories (kcal) *</Label>
                    <Input
                      type="number"
                      step="1"
                      placeholder="120"
                      value={item.baseCalories === 0 ? '' : item.baseCalories.toString()}
                      onChange={(e) => {
                        const val = e.target.value;
                        const numValue = val === '' ? 0 : (parseFloat(val) || 0);
                        onUpdate(item.id, { baseCalories: numValue });
                      }}
                      onBlur={(e) => {
                        if (e.target.value === '') {
                          onUpdate(item.id, { baseCalories: 0 });
                        }
                      }}
                      className="mt-1"
                    />
                  </div>
                  <div>
                    <Label className="text-xs">Protein (g)</Label>
                    <Input
                      type="number"
                      step="0.1"
                      placeholder="24"
                      value={item.baseProtein === 0 ? '' : item.baseProtein.toString()}
                      onChange={(e) => {
                        const val = e.target.value;
                        const numValue = val === '' ? 0 : (parseFloat(val) || 0);
                        onUpdate(item.id, { baseProtein: numValue });
                      }}
                      onBlur={(e) => {
                        if (e.target.value === '') {
                          onUpdate(item.id, { baseProtein: 0 });
                        }
                      }}
                      className="mt-1"
                    />
                  </div>
                  <div>
                    <Label className="text-xs">Carbs (g)</Label>
                    <Input
                      type="number"
                      step="0.1"
                      placeholder="3"
                      value={item.baseCarbs === 0 ? '' : item.baseCarbs.toString()}
                      onChange={(e) => {
                        const val = e.target.value;
                        const numValue = val === '' ? 0 : (parseFloat(val) || 0);
                        onUpdate(item.id, { baseCarbs: numValue });
                      }}
                      onBlur={(e) => {
                        if (e.target.value === '') {
                          onUpdate(item.id, { baseCarbs: 0 });
                        }
                      }}
                      className="mt-1"
                    />
                  </div>
                  <div>
                    <Label className="text-xs">Fat (g)</Label>
                    <Input
                      type="number"
                      step="0.1"
                      placeholder="1"
                      value={item.baseFat === 0 ? '' : item.baseFat.toString()}
                      onChange={(e) => {
                        const val = e.target.value;
                        const numValue = val === '' ? 0 : (parseFloat(val) || 0);
                        onUpdate(item.id, { baseFat: numValue });
                      }}
                      onBlur={(e) => {
                        if (e.target.value === '') {
                          onUpdate(item.id, { baseFat: 0 });
                        }
                      }}
                      className="mt-1"
                    />
                  </div>
                  <div>
                    <Label className="text-xs">Fiber (g)</Label>
                    <Input
                      type="number"
                      step="0.1"
                      placeholder="1"
                      value={item.baseFiber === 0 ? '' : item.baseFiber.toString()}
                      onChange={(e) => {
                        const val = e.target.value;
                        const numValue = val === '' ? 0 : (parseFloat(val) || 0);
                        onUpdate(item.id, { baseFiber: numValue });
                      }}
                      onBlur={(e) => {
                        if (e.target.value === '') {
                          onUpdate(item.id, { baseFiber: 0 });
                        }
                      }}
                      className="mt-1"
                    />
                  </div>
                </div>
              </div>

              {/* Calculated Totals for This Item */}
              {item.amountConsumed > 0 && item.baseCalories > 0 && (
                <div className="p-3 rounded-lg border-2" style={{ borderColor: '#A8E6CF', backgroundColor: 'white' }}>
                  <p className="text-xs mb-2" style={{ color: '#1C7C54' }}>
                    <strong>📊 Calculated for {item.amountConsumed} serving(s):</strong>
                  </p>
                  <div className="grid grid-cols-5 gap-2 text-center">
                    <div>
                      <p className="text-xs opacity-60" style={{ color: '#102A43' }}>Calories</p>
                      <p className="text-sm" style={{ color: '#1C7C54' }}>{item.calories}</p>
                    </div>
                    <div>
                      <p className="text-xs opacity-60" style={{ color: '#102A43' }}>Protein</p>
                      <p className="text-sm" style={{ color: '#F5A623' }}>{item.protein}g</p>
                    </div>
                    <div>
                      <p className="text-xs opacity-60" style={{ color: '#102A43' }}>Carbs</p>
                      <p className="text-sm" style={{ color: '#4DD4AC' }}>{item.carbs}g</p>
                    </div>
                    <div>
                      <p className="text-xs opacity-60" style={{ color: '#102A43' }}>Fat</p>
                      <p className="text-sm" style={{ color: '#6B47DC' }}>{item.fat}g</p>
                    </div>
                    <div>
                      <p className="text-xs opacity-60" style={{ color: '#102A43' }}>Fiber</p>
                      <p className="text-sm" style={{ color: '#1C7C54' }}>{item.fiber}g</p>
                    </div>
                  </div>
                </div>
              )}

              <button
                onClick={(e) => {
                  e.stopPropagation(); // prevent toggling expand
                  onUpdate(item.id, { isFavorite: !item.isFavorite });
                  toast.success(
                    !item.isFavorite ? 'Added to favorites!' : 'Removed from favorites!'
                  );
                }}
                className={`px-4 py-2 rounded-lg transition-all flex items-center justify-center gap-2 ${
                  item.isFavorite ? 'bg-yellow-300 text-yellow' : 'bg-gray-200 text-gray-700'
                }`}
              >
                {item.isFavorite ? '★ Favorite' : '☆ Favorite'}
              </button>

            </div>
          </motion.div>
        )}
      </AnimatePresence>
    </div>
  );
}

// Barcode Scan Tab
function BarcodeScanTab({ onFoodDetected }: any) {
  const [isScanning, setIsScanning] = useState(false);
  const [isFetching, setIsFetching] = useState(false);
  const [scannedData, setScannedData] = useState<any>(null);

  const handleStartScan = () => {
    setIsScanning(true);
    setScannedData(null);
  };

  const handleBarcodeDetected = async (barcode: string) => {
    console.log('Barcode scanned:', barcode);
    setIsScanning(false);
    setIsFetching(true);

    try {
      const productData = await fetchProductByBarcode(barcode);

      if (productData) {
        // Convert to the expected format
        const formattedData = {
          name: productData.name,
          brandName: productData.brandName,
          servingSize: productData.servingSize,
          amountConsumed: productData.amountConsumed,
          baseCalories: productData.baseCalories,
          baseProtein: productData.baseProtein,
          baseCarbs: productData.baseCarbs,
          baseFat: productData.baseFat,
          baseFiber: productData.baseFiber,
          calories: productData.calories,
          protein: productData.protein,
          carbs: productData.carbs,
          fat: productData.fat,
          fiber: productData.fiber,
        };

        setScannedData(formattedData);
        toast.success(`✓ Found: ${productData.name}!`);
      } else {
        toast.error(`Product not found or missing nutrition data. Use manual entry.`, {
          duration: 4000,
          description: `Barcode: ${barcode}`,
        });
        setIsScanning(false);
      }
    } catch (error) {
      console.error('Error fetching product:', error);
      toast.error('Failed to fetch product data. Check your connection.');
      setIsScanning(false);
    } finally {
      setIsFetching(false);
    }
  };

  const handleCloseScan = () => {
    setIsScanning(false);
    setScannedData(null);
  };

  const handleAddItem = () => {
    if (scannedData) {
      onFoodDetected(scannedData);
      setScannedData(null);
      toast.success('Item added to your meal!');
    }
  };

  return (
    <>
      {/* Barcode Scanner Camera Overlay */}
      <BarcodeScannerCamera
        isActive={isScanning}
        onBarcodeDetected={handleBarcodeDetected}
        onClose={handleCloseScan}
      />

      {/* Main Content */}
      <div className="bg-white rounded-xl p-8 shadow-sm">
        {isFetching ? (
          // Fetching State
          <div className="text-center py-12">
            <motion.div
              animate={{ rotate: 360 }}
              transition={{ duration: 1.5, repeat: Infinity, ease: 'linear' }}
              className="w-16 h-16 mx-auto mb-4"
            >
              <Sparkles className="w-16 h-16" style={{ color: '#1C7C54' }} />
            </motion.div>
            <h3 className="mb-2" style={{ color: '#102A43' }}>
              Fetching Product Info...
            </h3>
            <p className="text-sm" style={{ color: '#102A43', opacity: 0.6 }}>
              Looking up nutrition data from our database
            </p>
          </div>
        ) : !scannedData ? (
          // Start Scan State
          <div className="text-center">
            <div
              className="w-24 h-24 rounded-full mx-auto mb-6 flex items-center justify-center"
              style={{ backgroundColor: '#E8F4F2' }}
            >
              <Barcode className="w-12 h-12" style={{ color: '#1C7C54' }} />
            </div>

            <h3 className="mb-2" style={{ color: '#102A43' }}>
              Scan Product Barcode
            </h3>
            <p className="mb-6 text-sm" style={{ color: '#102A43', opacity: 0.6 }}>
              Point your camera at the barcode on the package
            </p>

            <button
              onClick={handleStartScan}
              className="px-8 py-3 rounded-lg text-white transition-all hover:opacity-90 flex items-center justify-center gap-2 mx-auto"
              style={{ backgroundColor: '#1C7C54' }}
            >
              <Camera className="w-5 h-5" />
              Start Scanning
            </button>

            <div className="mt-8 p-4 rounded-lg text-left" style={{ backgroundColor: '#E8F4F2' }}>
              <p className="text-sm mb-2" style={{ color: '#102A43' }}>
                <strong>📱 Tips for better scanning:</strong>
              </p>
              <ul className="text-sm space-y-1" style={{ color: '#102A43', opacity: 0.8 }}>
                <li>• Hold camera steady 4-8 inches from barcode</li>
                <li>• Ensure good lighting (avoid shadows/glare)</li>
                <li>• Keep barcode flat and fully visible</li>
                <li>• Try different angles if not detecting</li>
                <li>• Works best with UPC & EAN barcodes</li>
                <li>• Database: 1.3M+ products with nutrition data</li>
              </ul>
            </div>
          </div>
        ) : (
          // Product Found State
          <div className="space-y-6">
            <div className="p-4 rounded-lg" style={{ backgroundColor: '#E8F4F2' }}>
              <p className="text-sm mb-3" style={{ color: '#1C7C54' }}>
                ✅ <strong>Product Found:</strong>
              </p>
              <div className="space-y-2">
                <div>
                  <p className="text-sm mb-1" style={{ color: '#102A43', opacity: 0.7 }}>
                    Product Name:
                  </p>
                  <p style={{ color: '#102A43' }}>{scannedData.name}</p>
                </div>
                {scannedData.brandName && (
                  <div>
                    <p className="text-sm mb-1" style={{ color: '#102A43', opacity: 0.7 }}>
                      Brand:
                    </p>
                    <p style={{ color: '#102A43' }}>{scannedData.brandName}</p>
                  </div>
                )}
                <div>
                  <p className="text-sm mb-1" style={{ color: '#102A43', opacity: 0.7 }}>
                    Serving Size:
                  </p>
                  <p style={{ color: '#102A43' }}>{scannedData.servingSize}</p>
                </div>
                <div className="h-px" style={{ backgroundColor: '#A8E6CF' }}></div>
                <div className="flex justify-between">
                  <span style={{ color: '#102A43' }}>Calories:</span>
                  <strong style={{ color: '#102A43' }}>{scannedData.calories} kcal</strong>
                </div>
                <div className="grid grid-cols-4 gap-2 pt-2">
                  <div className="text-center p-2 rounded" style={{ backgroundColor: 'white' }}>
                    <p className="text-xs" style={{ color: '#102A43', opacity: 0.6 }}>
                      Protein
                    </p>
                    <p className="text-sm" style={{ color: '#F5A623' }}>
                      {scannedData.protein}g
                    </p>
                  </div>
                  <div className="text-center p-2 rounded" style={{ backgroundColor: 'white' }}>
                    <p className="text-xs" style={{ color: '#102A43', opacity: 0.6 }}>
                      Carbs
                    </p>
                    <p className="text-sm" style={{ color: '#4DD4AC' }}>
                      {scannedData.carbs}g
                    </p>
                  </div>
                  <div className="text-center p-2 rounded" style={{ backgroundColor: 'white' }}>
                    <p className="text-xs" style={{ color: '#102A43', opacity: 0.6 }}>
                      Fat
                    </p>
                    <p className="text-sm" style={{ color: '#6B47DC' }}>
                      {scannedData.fat}g
                    </p>
                  </div>
                  <div className="text-center p-2 rounded" style={{ backgroundColor: 'white' }}>
                    <p className="text-xs" style={{ color: '#102A43', opacity: 0.6 }}>
                      Fiber
                    </p>
                    <p className="text-sm" style={{ color: '#1C7C54' }}>
                      {scannedData.fiber}g
                    </p>
                  </div>
                </div>
              </div>
            </div>

            <div className="flex gap-3">
              <button
                onClick={() => setScannedData(null)}
                className="flex-1 py-3 rounded-lg border-2 transition-all hover:bg-gray-50 flex items-center justify-center gap-2"
                style={{ borderColor: '#A8E6CF', color: '#102A43' }}
              >
                Scan Another
              </button>
              <button
                onClick={handleAddItem}
                className="flex-1 py-3 rounded-lg text-white transition-all hover:opacity-90 flex items-center justify-center gap-2"
                style={{ backgroundColor: '#1C7C54' }}
              >
                <Plus className="w-5 h-5" />
                Add to Meal
              </button>
            </div>
          </div>
        )}
      </div>
    </>
  );
}

// Photo Scan Tab
function PhotoScanTab({ onMealDetected }: any) {
  const [selectedImage, setSelectedImage] = useState<string | null>(null);
  const [isAnalyzing, setIsAnalyzing] = useState(false);
  const [analyzedData, setAnalyzedData] = useState<any>(null);

  const handleImageUpload = (e: React.ChangeEvent<HTMLInputElement>) => {
    const file = e.target.files?.[0];
    if (file) {
      const reader = new FileReader();
      reader.onloadend = () => {
        setSelectedImage(reader.result as string);
        simulateAIAnalysis();
      };
      reader.readAsDataURL(file);
    }
  };

  const simulateAIAnalysis = () => {
    setIsAnalyzing(true);
    setTimeout(() => {
      setAnalyzedData({
        name: 'Grilled Chicken Salad',
        items: [
          {
            id: '1',
            name: 'Grilled Chicken Breast',
            servingSize: '150g',
            amountConsumed: 1,
            baseCalories: 248,
            baseProtein: 47,
            baseCarbs: 0,
            baseFat: 5,
            baseFiber: 0,
            calories: 248,
            protein: 47,
            carbs: 0,
            fat: 5,
            fiber: 0,
            isExpanded: false,
          },
          {
            id: '2',
            name: 'Mixed Greens',
            servingSize: '2 cups',
            amountConsumed: 1,
            baseCalories: 20,
            baseProtein: 2,
            baseCarbs: 4,
            baseFat: 0,
            baseFiber: 2,
            calories: 20,
            protein: 2,
            carbs: 4,
            fat: 0,
            fiber: 2,
            isExpanded: false,
          },
          {
            id: '3',
            name: 'Cherry Tomatoes',
            servingSize: '1/2 cup',
            amountConsumed: 1,
            baseCalories: 27,
            baseProtein: 1,
            baseCarbs: 6,
            baseFat: 0,
            baseFiber: 2,
            calories: 27,
            protein: 1,
            carbs: 6,
            fat: 0,
            fiber: 2,
            isExpanded: false,
          },
          {
            id: '4',
            name: 'Olive Oil Dressing',
            servingSize: '2 tbsp',
            amountConsumed: 1,
            baseCalories: 125,
            baseProtein: 0,
            baseCarbs: 2,
            baseFat: 14,
            baseFiber: 0,
            calories: 125,
            protein: 0,
            carbs: 2,
            fat: 14,
            fiber: 0,
            isExpanded: false,
          },
        ],
      });
      setIsAnalyzing(false);
      toast.success('AI detected multiple items! Review and confirm.');
    }, 2500);
  };

  const handleConfirmMeal = () => {
    if (analyzedData) {
      onMealDetected(analyzedData);
      toast.success('Items added to your meal!');
    }
  };

  return (
    <div className="bg-white rounded-xl p-8 shadow-sm">
      {!selectedImage ? (
        <div>
          <label
            htmlFor="photo-upload"
            className="border-2 border-dashed rounded-xl p-12 flex flex-col items-center justify-center cursor-pointer transition-all hover:bg-gray-50"
            style={{ borderColor: '#A8E6CF' }}
          >
            <div
              className="w-20 h-20 rounded-full flex items-center justify-center mb-4"
              style={{ backgroundColor: '#E8F4F2' }}
            >
              <Upload className="w-10 h-10" style={{ color: '#1C7C54' }} />
            </div>
            <p className="mb-2" style={{ color: '#102A43' }}>
              Drag & drop or click to upload
            </p>
            <p className="text-sm mb-4" style={{ color: '#102A43', opacity: 0.6 }}>
              Take a photo of your meal
            </p>
            <input
              id="photo-upload"
              type="file"
              accept="image/*"
              capture="environment"
              onChange={handleImageUpload}
              className="hidden"
            />
          </label>

          <div className="mt-6 p-4 rounded-lg" style={{ backgroundColor: '#E8F4F2' }}>
            <p className="text-sm mb-2" style={{ color: '#102A43' }}>
              <strong>📸 Photo Tips:</strong>
            </p>
            <ul className="text-sm space-y-1" style={{ color: '#102A43', opacity: 0.8 }}>
              <li>• Good lighting helps AI detect foods better</li>
              <li>• Capture the entire plate from above</li>
              <li>• AI will identify each item separately</li>
            </ul>
          </div>
        </div>
      ) : (
        <div>
          <img src={selectedImage} alt="Uploaded meal" className="w-full h-64 object-cover rounded-xl mb-4" />

          {isAnalyzing ? (
            <div className="text-center py-8">
              <motion.div
                animate={{ rotate: 360 }}
                transition={{ duration: 2, repeat: Infinity, ease: 'linear' }}
                className="w-12 h-12 mx-auto mb-4"
              >
                <Sparkles className="w-12 h-12" style={{ color: '#1C7C54' }} />
              </motion.div>
              <p className="mb-1" style={{ color: '#102A43' }}>
                Analyzing your meal...
              </p>
              <p className="text-sm" style={{ color: '#102A43', opacity: 0.6 }}>
                AI is detecting foods and calculating nutrition
              </p>
            </div>
          ) : analyzedData ? (
            <div className="space-y-4">
              <div className="p-4 rounded-lg" style={{ backgroundColor: '#E8F4F2' }}>
                <p className="text-sm mb-3" style={{ color: '#1C7C54' }}>
                  ✨ <strong>AI Detected {analyzedData.items.length} Items:</strong>
                </p>
                <ul className="space-y-1 text-sm" style={{ color: '#102A43' }}>
                  {analyzedData.items.map((item: any, idx: number) => (
                    <li key={idx}>
                      • {item.name} ({item.portion}) - {item.calories} kcal
                    </li>
                  ))}
                </ul>
              </div>

              <div className="flex gap-3">
                <button
                  onClick={() => {
                    setSelectedImage(null);
                    setAnalyzedData(null);
                  }}
                  className="flex-1 py-3 rounded-lg border-2 transition-all hover:bg-gray-50 flex items-center justify-center gap-2"
                  style={{ borderColor: '#A8E6CF', color: '#102A43' }}
                >
                  Retake Photo
                </button>
                <button
                  onClick={handleConfirmMeal}
                  className="flex-1 py-3 rounded-lg text-white transition-all hover:opacity-90 flex items-center justify-center gap-2"
                  style={{ backgroundColor: '#1C7C54' }}
                >
                  <Check className="w-5 h-5" />
                  Use These Items
                </button>
              </div>
            </div>
          ) : null}
        </div>
      )}
    </div>
  );
}

// Ask Food AI Tab
function AskFoodAITab({ onMealParsed }: any) {
  const [userInput, setUserInput] = useState('');
  const [isProcessing, setIsProcessing] = useState(false);
  const [parsedMeal, setParsedMeal] = useState<any>(null);

  const handleAskAI = () => {
    if (!userInput.trim()) {
      toast.error('Please describe your meal');
      return;
    }

    setIsProcessing(true);

    setTimeout(() => {
      setParsedMeal({
        name: 'Protein Shake',
        items: [
          {
            id: '1',
            name: 'Almond Milk',
            servingSize: '1 cup',
            amountConsumed: 1,
            baseCalories: 30,
            baseProtein: 1,
            baseCarbs: 1,
            baseFat: 2.5,
            baseFiber: 1,
            calories: 30,
            protein: 1,
            carbs: 1,
            fat: 2.5,
            fiber: 1,
            isExpanded: false,
          },
          {
            id: '2',
            name: 'Whey Protein Powder',
            servingSize: '1 scoop (30g)',
            amountConsumed: 1,
            baseCalories: 120,
            baseProtein: 24,
            baseCarbs: 3,
            baseFat: 1,
            baseFiber: 1,
            calories: 120,
            protein: 24,
            carbs: 3,
            fat: 1,
            fiber: 1,
            isExpanded: false,
          },
          {
            id: '3',
            name: 'Banana',
            servingSize: '1 medium',
            amountConsumed: 1,
            baseCalories: 105,
            baseProtein: 1,
            baseCarbs: 27,
            baseFat: 0,
            baseFiber: 3,
            calories: 105,
            protein: 1,
            carbs: 27,
            fat: 0,
            fiber: 3,
            isExpanded: false,
          },
          {
            id: '4',
            name: 'Peanut Butter',
            servingSize: '1 tbsp',
            amountConsumed: 1,
            baseCalories: 95,
            baseProtein: 4,
            baseCarbs: 3,
            baseFat: 8,
            baseFiber: 1,
            calories: 95,
            protein: 4,
            carbs: 3,
            fat: 8,
            fiber: 1,
            isExpanded: false,
          },
        ],
      });
      setIsProcessing(false);
      toast.success('AI parsed your meal into items!');
    }, 1800);
  };

  const handleUseItems = () => {
    if (parsedMeal) {
      onMealParsed(parsedMeal);
      toast.success('Items added to your meal!');
    }
  };

  return (
    <div className="bg-white rounded-xl p-8 shadow-sm">
      <div className="space-y-5">
        <div>
          <Label htmlFor="ai-input">Describe what you ate</Label>
          <Textarea
            id="ai-input"
            placeholder="e.g., Protein shake with almond milk, 1 scoop whey, banana, and peanut butter"
            value={userInput}
            onChange={(e) => setUserInput(e.target.value)}
            rows={4}
            className="mt-1.5"
            disabled={isProcessing}
          />
        </div>

        <div className="p-4 rounded-lg" style={{ backgroundColor: '#E8F4F2' }}>
          <p className="text-sm mb-2" style={{ color: '#102A43' }}>
            <strong>💡 Examples:</strong>
          </p>
          <ul className="text-sm space-y-1" style={{ color: '#102A43', opacity: 0.8 }}>
            <li>• "Chicken burrito with rice, beans, cheese, and guacamole"</li>
            <li>• "Greek yogurt parfait with granola and mixed berries"</li>
            <li>• "Grilled salmon with roasted vegetables and quinoa"</li>
          </ul>
        </div>

        {!parsedMeal ? (
          <button
            onClick={handleAskAI}
            disabled={isProcessing}
            className="w-full py-3 rounded-lg text-white transition-all hover:opacity-90 flex items-center justify-center gap-2 disabled:opacity-60"
            style={{ backgroundColor: '#1C7C54' }}
          >
            {isProcessing ? (
              <>
                <motion.div
                  animate={{ rotate: 360 }}
                  transition={{ duration: 1, repeat: Infinity, ease: 'linear' }}
                >
                  <Sparkles className="w-5 h-5" />
                </motion.div>
                Analyzing...
              </>
            ) : (
              <>
                <MessageSquare className="w-5 h-5" />
                Ask Food AI
              </>
            )}
          </button>
        ) : (
          <div className="space-y-4">
            <div className="p-4 rounded-lg" style={{ backgroundColor: '#E8F4F2' }}>
              <p className="text-sm mb-3" style={{ color: '#1C7C54' }}>
                🤖 <strong>AI Parsed {parsedMeal.items.length} Items:</strong>
              </p>
              <ul className="space-y-2 text-sm" style={{ color: '#102A43' }}>
                {parsedMeal.items.map((item: any, idx: number) => (
                  <li key={idx} className="flex justify-between">
                    <span>
                      {item.name} ({item.portion})
                    </span>
                    <span className="opacity-70">{item.calories} kcal</span>
                  </li>
                ))}
              </ul>
            </div>

            <div className="flex gap-3">
              <button
                onClick={() => {
                  setParsedMeal(null);
                  setUserInput('');
                }}
                className="flex-1 py-3 rounded-lg border-2 transition-all hover:bg-gray-50 flex items-center justify-center gap-2"
                style={{ borderColor: '#A8E6CF', color: '#102A43' }}
              >
                Try Again
              </button>
              <button
                onClick={handleUseItems}
                className="flex-1 py-3 rounded-lg text-white transition-all hover:opacity-90 flex items-center justify-center gap-2"
                style={{ backgroundColor: '#1C7C54' }}
              >
                <Check className="w-5 h-5" />
                Use These Items
              </button>
            </div>
          </div>
        )}
      </div>
    </div>
  );
}<|MERGE_RESOLUTION|>--- conflicted
+++ resolved
@@ -214,13 +214,9 @@
         toast.error("User not logged in");
         return;
       }
-<<<<<<< HEAD
 
       console.log('🔑 Current User ID:', user.uid);
       console.log('📍 Firebase path: Daily_Nutrition_Summary/' + user.uid);
-=======
-      if (!userId) return;
->>>>>>> 056fcf0f
       
       /*
       await addMealToDailyNutrition(user.uid, {
